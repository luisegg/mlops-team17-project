from errno import ESTALE
import pandas as pd
from pathlib import Path
import yaml
from sklearn.model_selection import train_test_split
from sklearn.preprocessing import StandardScaler, OneHotEncoder, OrdinalEncoder
from sklearn.compose import ColumnTransformer
from sklearn.pipeline import Pipeline
from sklearn.ensemble import RandomForestRegressor
from sklearn.metrics import r2_score, mean_absolute_error, mean_squared_error, root_mean_squared_error
from sklearn.linear_model import LinearRegression
from sklearn.neighbors import KNeighborsRegressor
from sklearn.tree import DecisionTreeRegressor
from cubist import Cubist
import numpy as np
import mlflow
from mlflow.models import infer_signature
import joblib
import json
import os
from dotenv import load_dotenv

TARGET = "Usage_kWh"

# Load environment variables from .env located at project root
# This prevents committing sensitive values to version control
load_dotenv()

# Read tracking configuration from environment variables
mlflow_tracking_uri = os.getenv('MLFLOW_TRACKING_URI')
mlflow_tracking_username = os.getenv('MLFLOW_TRACKING_USERNAME')
mlflow_tracking_password = os.getenv('MLFLOW_TRACKING_PASSWORD')


# Set process env for MLflow and clients that read from env vars
os.environ['MLFLOW_TRACKING_URI'] = mlflow_tracking_uri
os.environ['MLFLOW_TRACKING_USERNAME'] = mlflow_tracking_username
os.environ['MLFLOW_TRACKING_PASSWORD'] = mlflow_tracking_password

def load_params(path="params.yaml"):
    if Path(path).exists():
        with open(path, "r") as f:
            return yaml.safe_load(f)
    raise FileNotFoundError("params.yaml no encontrado")

def log_run_to_mlflow(experiment_name, params, metrics, model=None):
    mlflow.set_experiment(experiment_name)
    with mlflow.start_run():
        if params:
            mlflow.log_params(params)
        for k, v in metrics.items():
            mlflow.log_metric(k, float(v))
        #if model is not None:
            #mlflow.sklearn.log_model(model, "model")

def calculate_metrics(y_true, y_pred):
    """
    Calculate RMSE, MAE, and R2 metrics for regression models.
    Also prints the metrics to console.
    
    Args:
        y_true: True values
        y_pred: Predicted values
        
    Returns:
        dict: Dictionary containing RMSE, MAE, and R2 metrics
    """
    rmse = root_mean_squared_error(y_true, y_pred)
    mae = mean_absolute_error(y_true, y_pred)
    r2 = r2_score(y_true, y_pred)
    cv = cv_percent(y_true, y_pred)
    
    # Print metrics
    #print('RMSE:', rmse)
    #print('MAE:', mae)
    #print('R2:', r2)
    #print('CV', cv)
    
    return {"RMSE": rmse, "MAE": mae, "R2": r2, "CV": cv}

def cv_percent(y_true, y_pred):
    rmse = root_mean_squared_error(y_true, y_pred)
    return 100.0 * rmse / np.mean(y_true)

def split_train_test_data(df, test_size):
    # Separates X/y
    y = df[TARGET].copy()
    X = df.drop(columns=[TARGET]).copy()

    # Split with scikit-learn
    # order by date and NO shuffle (temporal)
    order = df["date"].argsort()
    X = X.iloc[order]
    y = y.iloc[order]
    X_train, X_test, y_train, y_test = train_test_split(
        X, y, test_size=test_size, shuffle=False
    )

    print(f"[split] test_size={test_size}")
    print(f"[split] X_train: {X_train.shape} | X_test: {X_test.shape}")
    print(f"[split] y_train: {y_train.shape} | y_test: {y_test.shape}")

    return X_train, X_test, y_train, y_test

def build_preprocessor():
    pre = ColumnTransformer(
        transformers=[
            ('numeric_cols', Pipeline([
                ('Standard_Scaler', StandardScaler())
            ]), ['Lagging_Current_Reactive.Power_kVarh', 'Leading_Current_Reactive_Power_kVarh', 'CO2(tCO2)', 'Lagging_Current_Power_Factor', 'Leading_Current_Power_Factor', 'NSM']),
            ('Day_of_week_oh', Pipeline([
                ('ohe', OneHotEncoder(
                categories=[['Monday','Tuesday','Wednesday','Thursday','Friday','Saturday','Sunday']],
                drop='first',
                sparse_output=False))
            ]), ['Day_of_week']),
            ('WeekStatus_bi', Pipeline([ # produce 1 col: Weekend=0, Weekday=1
                ('bin', OneHotEncoder(
                    categories=[['Weekend', 'Weekday']],
                    drop='first',
                    sparse_output=False
                ))
            ]), ['WeekStatus']),
            ('LoadType_ord', Pipeline([
                ('ord', OrdinalEncoder(
                    categories=[['Light_Load','Medium_Load','Maximum_Load']],
                    dtype=np.int8,
                    handle_unknown='use_encoded_value',
                    unknown_value=-1
                ))
            ]), ['Load_Type'])
        ],
        remainder='drop',
        verbose_feature_names_out=False
    )
    return pre

def run_linear_regression(X_train, y_train, X_test, y_test, pre):
    """LinearRegression no tiene hiperparámetros: un solo run."""
    exp = "LinearRegression"
    est = LinearRegression(fit_intercept=True)
    pipe = Pipeline([("prep", pre), ("est", est)])

    # Fit the model
    pipe.fit(X_train, y_train)

    #Predicts
    y_pred = pipe.predict(X_test)

    # Gets metrics
    metrics = calculate_metrics(y_test, y_pred)

    log_run_to_mlflow(exp, params={}, metrics=metrics, model=pipe)

def run_knn_regression(X_train, y_train, X_test, y_test, pre, knn_params):
    exp = "KNNRegression"
   
    k_list = knn_params.get("k", [3, 5, 7, 11])
    weights_list = knn_params.get("weights", ["uniform", "distance"])
    p_list = knn_params.get("p", [1, 2])
    metric = "minkowski"

    for k in k_list:
        for w in weights_list:
            for p in p_list:
                params = {"n_neighbors": k, "weights": w, "metric": metric, "p": p}
                est = KNeighborsRegressor(**params)
                pipe = Pipeline([("prep", pre), ("est", est)])

                # Fit the model
                pipe.fit(X_train, y_train)

                #Predicts
                y_pred = pipe.predict(X_test)

                # Gets metrics
                metrics = calculate_metrics(y_test, y_pred)

                log_run_to_mlflow(exp, params=params, metrics=metrics, model=pipe)

def run_cart_regression(X_train, y_train, X_test, y_test, pre):
    exp = "CARTRegression"

    max_depth_list = [None, 5]
    min_samples_split_list = [2, 5]
    min_samples_leaf_list = [1, 2, 5]
    max_features_list = [None, "sqrt", "log2"]  # nº features consideradas al dividir

    for md in max_depth_list:
        for mss in min_samples_split_list:
            for msl in min_samples_leaf_list:
                for mf in max_features_list:
                    params = {
                        "max_depth": md,
                        "min_samples_split": mss,
                        "min_samples_leaf": msl,
                        "max_features": mf,
                        "random_state": 42,
                    }

                    est = DecisionTreeRegressor(**params)
                    pipe = Pipeline([("prep", pre), ("est", est)])

                    # Entrena
                    pipe.fit(X_train, y_train)

                    # Predice
                    y_pred = pipe.predict(X_test)

                    # Métricas
                    metrics = calculate_metrics(y_test, y_pred)
                    print(f"[CART] {params} -> RMSE={metrics['RMSE']:.3f} MAE={metrics['MAE']:.3f} R2={metrics['R2']:.3f}")
                    log_run_to_mlflow(exp, params=params, metrics=metrics, model=None)

def run_cart_regression2(X_train, y_train, X_test, y_test, pre, cart_params):
    exp = "CARTRegression"

    # --- 1) candidates de ccp_alpha ---
    alphas = cart_params.get("ccp_alpha", [0.0, 0.1, 0.2, 0.3, 0.4, 0.5])

    # --- 2) probar cada alpha ---
    for alpha in alphas:
        est = DecisionTreeRegressor(ccp_alpha=float(alpha), random_state=42)
        pipe = Pipeline([("prep", pre), ("est", est)])

        pipe.fit(X_train, y_train)
        y_pred = pipe.predict(X_test)

        # Calculate metrics
        metrics = calculate_metrics(y_test, y_pred)
        params  = {"ccp_alpha": float(alpha), "random_state": 42}

        # Reutiliza tu helper de MLflow
        log_run_to_mlflow(experiment_name=exp,
                          params=params, metrics=metrics, model=None)

        print(f"[CART] ccp_alpha={alpha:.6g} -> RMSE={metrics['RMSE']:.3f} MAE={metrics['MAE']:.3f} R2={metrics['R2']:.3f} CV={metrics['CV']:.3f}")

def run_random_forest_regression(X_train, y_train, X_test, y_test, pre):
    exp = "RandomForestRegression"

    params = {
        "n_estimators": 100,           # Número de árboles
        "criterion": "squared_error",  
        "max_depth": 10,                # Profundidad máxima de los árboles
        "min_samples_split": 2,        # Mínimo de muestras para dividir un nodo
        "random_state": 42,
        "n_jobs": -1                   # Usa todos los núcleos
    }

    est = RandomForestRegressor(**params)
    pipe = Pipeline([("prep", pre), ("est", est)])

    # Entrena el modelo
    pipe.fit(X_train, y_train)

    # Predicciones
    y_pred = pipe.predict(X_test)

    # Calcula métricas
    metrics = calculate_metrics(y_test, y_pred)

    # Muestra resultados por consola
    print(f"[RandomForest] RMSE={metrics['RMSE']:.3f}, MAE={metrics['MAE']:.3f}, R2={metrics['R2']:.3f}")

    # Registra en MLflow
    log_run_to_mlflow(exp, params=params, metrics=metrics, model=pipe) 

def run_cubist_regression(X_train, y_train, X_test, y_test, pre, cubist_params):
    exp = "CubistRegression"

    n_committees_list = cubist_params.get("n_committees", [1, 5, 10, 20])
    n_rules_list = cubist_params.get("n_rules", [10, 50, 100])

    for n_committees in n_committees_list:
        for n_rules in n_rules_list:
            params = {
                "n_committees": n_committees,
                "n_rules": n_rules,
            }

            est = Cubist(**params)
            pipe = Pipeline([("prep", pre), ("est", est)])

            # Entrena
            pipe.fit(X_train, y_train)

            # Predice
            y_pred = pipe.predict(X_test)

            # Métricas
            metrics = calculate_metrics(y_test, y_pred)
            print(f"[Cubist] {params} -> RMSE={metrics['RMSE']:.3f} MAE={metrics['MAE']:.3f} R2={metrics['R2']:.3f}")
            log_run_to_mlflow(exp, params=params, metrics=metrics, model=None)


def main():

    mlflow.set_tracking_uri(uri=mlflow_tracking_uri)

    params = load_params()
    data_path   = params["preprocess"]["output"]
    split_cfg   = params.get("split", {})
    train_cfg = params.get("train", {})
    #method      = split_cfg.get("method", "time")      # 'time' o 'random'
    test_size   = split_cfg.get("test_size", 0.2)
    model_to_run = train_cfg.get("model_to_run", "Cubist")

    # 1 Loads the data
    df = pd.read_csv(data_path, parse_dates=["date"])

    # 2 Splits the data
    X_train, X_test, y_train, y_test = split_train_test_data(df=df, test_size=test_size)

    pre = build_preprocessor()

<<<<<<< HEAD
    if model_to_run == "LinearRegression":
        run_linear_regression(X_train, y_train, X_test, y_test, pre)
    elif model_to_run == "KNN":
        knn_params = params.get("knn", {})
        run_knn_regression(X_train, y_train, X_test, y_test, pre, knn_params)
    elif model_to_run == "CART":
        cart_params = params.get("cart", {})
        run_cart_regression2(X_train, y_train, X_test, y_test, pre, cart_params)
    elif model_to_run == "Cubist":
        cubist_params = params.get("cubist", {})
        run_cubist_regression(X_train, y_train, X_test, y_test, pre, cubist_params)
=======
    #run_linear_regression(X_train, y_train, X_test, y_test, pre)
    #run_knn_regression(X_train, y_train, X_test, y_test, pre)
    #run_cart_regression(X_train, y_train, X_test, y_test, pre)
    #run_cart_regression2(X_train, y_train, X_test, y_test, pre)
    run_random_forest_regression(X_train, y_train, X_test, y_test, pre)
>>>>>>> ff832883



if __name__ == "__main__":
    main()<|MERGE_RESOLUTION|>--- conflicted
+++ resolved
@@ -314,7 +314,6 @@
 
     pre = build_preprocessor()
 
-<<<<<<< HEAD
     if model_to_run == "LinearRegression":
         run_linear_regression(X_train, y_train, X_test, y_test, pre)
     elif model_to_run == "KNN":
@@ -326,13 +325,8 @@
     elif model_to_run == "Cubist":
         cubist_params = params.get("cubist", {})
         run_cubist_regression(X_train, y_train, X_test, y_test, pre, cubist_params)
-=======
-    #run_linear_regression(X_train, y_train, X_test, y_test, pre)
-    #run_knn_regression(X_train, y_train, X_test, y_test, pre)
-    #run_cart_regression(X_train, y_train, X_test, y_test, pre)
-    #run_cart_regression2(X_train, y_train, X_test, y_test, pre)
-    run_random_forest_regression(X_train, y_train, X_test, y_test, pre)
->>>>>>> ff832883
+    elif model_to_run == "RandomForest":
+        run_random_forest_regression(X_train, y_train, X_test, y_test, pre)
 
 
 
