--- conflicted
+++ resolved
@@ -236,7 +236,6 @@
 
         print(f"[CART] ccp_alpha={alpha:.6g} -> RMSE={metrics['RMSE']:.3f} MAE={metrics['MAE']:.3f} R2={metrics['R2']:.3f} CV={metrics['CV']:.3f}")
 
-<<<<<<< HEAD
 def hyperparameter_tuning(X_train, y_train, pre, est, param_grid):
     pipe = Pipeline([("prep", pre), ("est", est)])
     grid_search=GridSearchCV(estimator=pipe, param_grid=param_grid, cv=3, n_jobs=-1, verbose=2,
@@ -297,7 +296,6 @@
                         params=grid_search.best_params_, metrics=metrics, model=best_model,
                         run_name='CART Regression')
     return best_model
-=======
 def run_random_forest_regression(X_train, y_train, X_test, y_test, pre):
     exp = "RandomForestRegression"
 
@@ -355,7 +353,6 @@
             print(f"[Cubist] {params} -> RMSE={metrics['RMSE']:.3f} MAE={metrics['MAE']:.3f} R2={metrics['R2']:.3f}")
             log_run_to_mlflow(exp, params=params, metrics=metrics, model=None)
 
->>>>>>> 902c545e
 
 def main():
 
@@ -377,15 +374,6 @@
 
     pre = build_preprocessor()
 
-<<<<<<< HEAD
-    run_linear_regression(X_train, y_train, X_test, y_test, pre)
-    #run_knn_regression(X_train, y_train, X_test, y_test, pre)
-    #run_cart_regression(X_train, y_train, X_test, y_test, pre)
-    #run_cart_regression2(X_train, y_train, X_test, y_test, pre)
-    #run_knn_regression_tuning(X_train, y_train, X_test, y_test, pre)
-    #run_linear_regression_tuning(X_train, y_train, X_test, y_test, pre)
-    #run_cart_regression2_tuning(X_train, y_train, X_test, y_test, pre)
-=======
     if model_to_run == "LinearRegression":
         run_linear_regression(X_train, y_train, X_test, y_test, pre)
     elif model_to_run == "KNN":
@@ -399,7 +387,6 @@
         run_cubist_regression(X_train, y_train, X_test, y_test, pre, cubist_params)
     elif model_to_run == "RandomForest":
         run_random_forest_regression(X_train, y_train, X_test, y_test, pre)
->>>>>>> 902c545e
 
 
 
